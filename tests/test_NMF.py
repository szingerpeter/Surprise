--- conflicted
+++ resolved
@@ -94,13 +94,7 @@
         algo = NMF(n_factors=1, n_epochs=1, init_low=-1, random_state=1)
 
     # init_high
-<<<<<<< HEAD
-    algo = NMF(n_factors=1, n_epochs=1, init_high=.5)
-    rmse_init_high = evaluate(algo, data, measures=['rmse'])['rmse']
-    assert rmse_default != rmse_init_high
-	
-=======
     algo = NMF(n_factors=1, n_epochs=1, init_high=.5, random_state=1)
     rmse_init_high = cross_validate(algo, data, ['rmse'], pkf)['test_rmse']
     assert rmse_default != rmse_init_high
->>>>>>> 4ce22caf
+	